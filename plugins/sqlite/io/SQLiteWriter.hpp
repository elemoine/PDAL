/******************************************************************************
* Copyright (c) 2012, Howard Butler, hobu.inc@gmail.com
*
* All rights reserved.
*
* Redistribution and use in source and binary forms, with or without
* modification, are permitted provided that the following
* conditions are met:
*
*     * Redistributions of source code must retain the above copyright
*       notice, this list of conditions and the following disclaimer.
*     * Redistributions in binary form must reproduce the above copyright
*       notice, this list of conditions and the following disclaimer in
*       the documentation and/or other materials provided
*       with the distribution.
*     * Neither the name of Hobu, Inc. or Flaxen Geo Consulting nor the
*       names of its contributors may be used to endorse or promote
*       products derived from this software without specific prior
*       written permission.
*
* THIS SOFTWARE IS PROVIDED BY THE COPYRIGHT HOLDERS AND CONTRIBUTORS
* "AS IS" AND ANY EXPRESS OR IMPLIED WARRANTIES, INCLUDING, BUT NOT
* LIMITED TO, THE IMPLIED WARRANTIES OF MERCHANTABILITY AND FITNESS
* FOR A PARTICULAR PURPOSE ARE DISCLAIMED. IN NO EVENT SHALL THE
* COPYRIGHT OWNER OR CONTRIBUTORS BE LIABLE FOR ANY DIRECT, INDIRECT,
* INCIDENTAL, SPECIAL, EXEMPLARY, OR CONSEQUENTIAL DAMAGES (INCLUDING,
* BUT NOT LIMITED TO, PROCUREMENT OF SUBSTITUTE GOODS OR SERVICES; LOSS
* OF USE, DATA, OR PROFITS; OR BUSINESS INTERRUPTION) HOWEVER CAUSED
* AND ON ANY THEORY OF LIABILITY, WHETHER IN CONTRACT, STRICT LIABILITY,
* OR TORT (INCLUDING NEGLIGENCE OR OTHERWISE) ARISING IN ANY WAY OUT
* OF THE USE OF THIS SOFTWARE, EVEN IF ADVISED OF THE POSSIBILITY
* OF SUCH DAMAGE.
****************************************************************************/

#pragma once

#include <pdal/DbWriter.hpp>
#include <pdal/StageFactory.hpp>
#include "SQLiteCommon.hpp"

namespace pdal
{


class PDAL_DLL SQLiteWriter : public DbWriter
{
public:
    SQLiteWriter();

    static void * create();
    static int32_t destroy(void *);
    std::string getName() const;

private:

    SQLiteWriter& operator=(const SQLiteWriter&); // not implemented
    SQLiteWriter(const SQLiteWriter&); // not implemented

    virtual void addArgs(ProgramArgs& args);
    virtual void initialize();
    virtual void write(const PointViewPtr view);
    virtual void done(PointTableRef table);

    void writeInit();
    void writeTile(const PointViewPtr view);
    void CreateBlockTable();
    void CreateCloudTable();
    bool CheckTableExists(std::string const& name);
    void DeleteBlockTable();
    void DeleteCloudTable();
    void CreateIndexes(std::string const& table_name,
                       std::string const& spatial_column_name,
                       bool is3d);

    bool IsValidGeometryWKT(std::string const& wkt) const;
    std::string loadGeometryWKT(std::string const& filename_or_wkt) const;
    void CreateCloud();

    std::unique_ptr<SQLite> m_session;

    bool m_doCreateIndex;
    BOX3D m_bounds; // Bounds of the entire point cloud
    bool m_sdo_pc_is_initialized;
	std::ostringstream m_block_insert_query;
	int32_t m_obj_id;
	int32_t m_block_id;
	uint32_t m_srid;
<<<<<<< HEAD
	int64_t m_num_points;
    Orientation m_orientation;
    bool m_pack;
=======
    std::string m_preSql;
    std::string m_postSql;
>>>>>>> f5a95851
    std::string m_block_table;
    std::string m_cloud_table;
    std::string m_cloud_column;
    std::string m_connection;
    std::string m_modulename;
    std::string m_cloudBoundary;
    long m_pcId;
    bool m_is3d;
    bool m_doCompression;;
    bool m_overwrite;
    PatchPtr m_patch;
};

} // namespaces<|MERGE_RESOLUTION|>--- conflicted
+++ resolved
@@ -85,14 +85,8 @@
 	int32_t m_obj_id;
 	int32_t m_block_id;
 	uint32_t m_srid;
-<<<<<<< HEAD
-	int64_t m_num_points;
-    Orientation m_orientation;
-    bool m_pack;
-=======
     std::string m_preSql;
     std::string m_postSql;
->>>>>>> f5a95851
     std::string m_block_table;
     std::string m_cloud_table;
     std::string m_cloud_column;
