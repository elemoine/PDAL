--- conflicted
+++ resolved
@@ -97,47 +97,7 @@
         { return boost::accumulators::count(m_summary); }
 
     boost::property_tree::ptree toPTree() const;
-<<<<<<< HEAD
-    void toMetadata(MetadataNode& m) const;
-    
-private:
-    summary_accumulator m_summary;
-    // density_accumulator m_histogram;
-    std::vector<double> m_sample;
-    boost::uint32_t m_sample_size;
-    boost::random::mt19937 m_rng;
-    boost::random::uniform_int_distribution<> m_distribution;
-    std::map<boost::int32_t, boost::uint32_t> m_counts;
-    bool m_doExact;
-    bool m_doSample;
-    
-public:
-
-    Summary(boost::uint32_t num_bins=20,
-            boost::uint32_t sample_size=1000,
-            boost::uint32_t cache_size=1000,
-            boost::uint32_t seed=0,
-            bool doExact=false,
-            bool doSample=true)
-        : 
-        // m_histogram(boost::accumulators::tag::density::num_bins = num_bins,
-        //               boost::accumulators::tag::density::cache_size = cache_size)
-        m_sample_size(sample_size)
-        , m_distribution(0, cache_size)
-        , m_doExact(doExact)
-        , m_doSample(doSample)
-    {
-        if (seed != 0 && m_doSample)
-        {
-            m_rng.seed(seed);
-            m_distribution.reset();
-        }
-        
-        return;
-    }
-=======
-    pdal::Metadata toMetadata() const;
->>>>>>> f1fa1b1f
+    void toMetadata(MetadataNode &m) const;
 
     void reset()
     {
@@ -186,101 +146,19 @@
     SET_STAGE_ENABLED(true)
     
     Stats(const Options& options) : Filter(options)
-<<<<<<< HEAD
         {}
-=======
-        { addMetadata(); }
->>>>>>> f1fa1b1f
 
     static Options getDefaultOptions();
 
     boost::property_tree::ptree toPTree() const;
-    Metadata toMetadata() const;
+    void toMetadata(MetadataNode& m) const;
     const stats::Summary& getStats(const Dimension& dim) const;
     void reset();
 
 private:
     Stats& operator=(const Stats&); // not implemented
     Stats(const Stats&); // not implemented
-<<<<<<< HEAD
-    virtual void initialize(PointContext ctx)
-    {
-        MetadataNode m = ctx.metadata();
-        addMetadata(m);
-    }
-    
     void addMetadata(MetadataNode& m);
-};
-
-
-namespace iterators
-{
-namespace sequential
-{
-
-typedef boost::shared_ptr<Dimension> DimensionPtr;
-
-class PDAL_DLL Stats : public pdal::FilterSequentialIterator
-{
-public:
-    Stats(const pdal::filters::Stats& filter, PointBuffer& buffer,
-        LogPtr log, boost::uint64_t numPoints, const std::string& name,
-        const Options& options);
-    boost::property_tree::ptree toPTree() const;
-    void toMetadata(MetadataNode& m) const;
-    stats::Summary const& getStats(Dimension const& dim) const;
-    void reset();
-
-protected:
-    virtual void readBufferBeginImpl(PointBuffer&);
-    virtual void readBufferEndImpl(PointBuffer&);
-    std::vector<std::string> const& getDimensionNames() const { return m_dimension_names; }
-    std::vector<std::string> const& getExactDimensionNames() const { return m_exact_dimension_names; }    
-private:
-    boost::uint64_t skipImpl(boost::uint64_t);
-    boost::uint32_t readBufferImpl(PointBuffer&);
-    bool atEndImpl() const;
-
-
-    std::vector<DimensionPtr> m_dimensions;
-    std::vector<std::string> m_dimension_names;
-    std::vector<std::string> m_exact_dimension_names;
-    
-    std::multimap<DimensionPtr,stats::SummaryPtr> m_stats; // one Stats item per field in the schema
-    LogPtr m_log;
-    boost::uint64_t m_numPoints;
-    std::string m_name;
-    Options m_options;
-};
-
-
-}
-} // iterators::sequential
-
-namespace random
-{
-
-class PDAL_DLL Stats :  public pdal::FilterRandomIterator
-{
-public:
-    Stats(const pdal::filters::Stats& filter, PointBuffer& buffer);
-    ~Stats();
-
-protected:
-    virtual boost::uint64_t seekImpl(boost::uint64_t);
-    virtual boost::uint32_t readBufferImpl(PointBuffer&);
-
-};
-
-
-} // random
-
-}
-} // namespaces
-
-#endif
-=======
-    void addMetadata();
     virtual void processOptions(const Options& options);
     virtual void ready(PointContext ctx);
     virtual void done(PointContext ctx);
@@ -301,4 +179,3 @@
 
 } // namespace filters
 } // namespace pdal
->>>>>>> f1fa1b1f
